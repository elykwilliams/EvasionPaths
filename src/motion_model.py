# ************************************************************
# Copyright (c) 2020, Kyle Williams - All Rights Reserved.
# You may use, distribute and modify this code under the
# terms of the BSD-3 license. You should have received a copy
# of the BSD-3 license with this file.
# If not, visit: https://opensource.org/licenses/BSD-3-Clause
# ************************************************************

<<<<<<< HEAD
from boundary_geometry import *
from numpy import sqrt, random, sin, cos, pi, mean
from numpy.linalg import norm
from numpy import array
=======
from utilities import cart2pol, pol2cart
from boundary_geometry import Domain

import numpy as np
from numpy import array, random
from numpy.linalg import norm
>>>>>>> beb1dac4
from scipy.integrate import solve_ivp
from abc import ABC, abstractmethod


<<<<<<< HEAD
=======
## Compute distance between two sensors.
def dist(s1, s2):
    return norm(array(s1.old_pos) - array(s2.old_pos))


>>>>>>> beb1dac4
## This class provides the basic interface for a model of motion.
# it should do two things, update the point positions, and reflect
# points off of the boundary. Because the reflection depends on the
# boundary, motion models and boundaries must be compatible.
class MotionModel(ABC):

<<<<<<< HEAD
    ## Initialize motion model with boundary and time-scale
    def __init__(self, dt: float, boundary: Boundary) -> None:
        self.dt = dt
        self.boundary = boundary
        self.n_sensors = None

    ## Update an individual point.
    # This function will be called on all points.
    # reflection should be separate. The index is the position
    # in the set of ALL points, and can be useful in looking up
    # sensor specific data. Will return new position or sensor.
    @abstractmethod
    def update_point(self, pt: tuple, sensor_id: int) -> tuple:
        return pt

    @abstractmethod
    def reflect(self, old_pt, new_pt, sensor_id):
        self.boundary.reflect_velocity(old_pt, new_pt)
        return self.boundary.reflect_point(old_pt, new_pt)

    ## Update all non-fence points.
    # If a point is not in the domain, reflect. It is sometimes
    # necessary to override this class method since this method is
    # called only once per time-step.
    def update_points(self, old_points: list, dt: float) -> list:
        self.dt = dt
        return self.boundary.points \
            + [self.update_point(pt, n) for n, pt in enumerate(old_points) if n >= len(self.boundary)]
=======
    ## Initialize motion model with boundary.
    def __init__(self, domain: Domain) -> None:
        self.domain = domain

    ## Update position individual point.
    # This function will be called on all points.
    # Implementations should do the following:
    #   1. move sensor
    #   2. update velocity
    #   3. check if reflection is needed
    @abstractmethod
    def update_position(self, sensor, dt):
        if sensor.position not in self.domain:
            self.reflect(sensor)

    ## Elastic reflection off boundary wall.
    # This function should not need to be over written unless
    # an inelastic collision is needed. This function adjusts
    # the sensor position to where it should be, and the new
    # velocity angle.
    def reflect(self, sensor):
        sensor.pvel[1] = self.domain.reflect_velocity(sensor.old_pos, sensor.position)
        sensor.position = self.domain.reflect_point(sensor.old_pos, sensor.position)

    ## Compute any nonlocal updates.
    # This function should be called before update_position().
    # It should compute any updates needed so that update_position()
    # is a strictly local function. For example: If there any equations
    # to be solved, points and velocities should be pre-computed here,
    # then update the sensors when update_position is called.
    def compute_update(self, all_sensors, dt):
        pass

    ## Initialize sensor velocity.
    # Velocity is stored in polar form. vel_mag is a parameter that
    # can be used to indicate a scale of magnitude.
    @staticmethod
    @abstractmethod
    def initial_pvel(vel_mag):
        return None
>>>>>>> beb1dac4


## Provide random motion for rectangular domain.
# Will move a point randomly with an average step
# size of sigma*dt
class BrownianMotion(MotionModel):

    ## Initialize boundary with typical velocity.
<<<<<<< HEAD
    def __init__(self, dt: float, boundary: Boundary, sigma: float) -> None:
        super().__init__(dt, boundary)
        self.sigma = sigma

    ## Random function.
    def epsilon(self) -> float:
        return self.sigma * sqrt(self.dt) * random.normal(0, 1)

    ## Update each coordinate with brownian model.
    def update_point(self, old_pt: tuple, sensor_id) -> tuple:
        new_pt = old_pt[0] + self.epsilon(), old_pt[1] + self.epsilon()
        return new_pt if self.boundary.in_domain(new_pt) else self.reflect(old_pt, new_pt, sensor_id)

    def reflect(self, old_pt, new_pt, sensor_id):
        return self.boundary.reflect_point(old_pt, new_pt)
=======
    def __init__(self, domain: Domain, sigma: float) -> None:
        super().__init__(domain)
        self.sigma = sigma

    @staticmethod
    def initial_pvel(vel_mag):
        return None

    ## Random function.
    def epsilon(self, dt) -> float:
        return self.sigma * np.sqrt(dt) * random.normal(0, 1, 2)

    def update_position(self, sensor, dt):
        sensor.position = array(sensor.old_pos) + self.epsilon(dt)
        if sensor.position not in self.domain:
            self.reflect(sensor)
>>>>>>> beb1dac4


## Implement Billiard Motion for Rectangular Domain.
# All sensors will have same velocity bit will have random angles.
# Points will move a distance of vel*dt each update.
class BilliardMotion(MotionModel):

<<<<<<< HEAD
    ## Initialize Boundary with additional velocity and number of sensors.
    # The number of sensors is required to know how to initialize the velocity
    # angles.
    def __init__(self, dt: float, boundary: Boundary, vel: float, n_int_sensors: int) -> None:
        super().__init__(dt, boundary)
        self.vel = vel
        self.vel_angle = random.uniform(0, 2 * pi, n_int_sensors + len(boundary)).tolist()
        self.n_sensors = n_int_sensors  # used in point-wise simulation initialization

    ## Update point using x = x + v*dt.
    def update_point(self, pt: tuple, sensor_id: int) -> tuple:
        theta = self.vel_angle[sensor_id]
        new_pt = (pt[0] + self.dt * self.vel * np.cos(theta)), (pt[1] + self.dt * self.vel * np.sin(theta))
        return new_pt if self.boundary.in_domain(new_pt) else self.reflect(pt, new_pt, sensor_id)

    def reflect(self, old_pt, new_pt, sensor_id):
        self.vel_angle[sensor_id] = self.boundary.reflect_velocity(old_pt, new_pt)
        return self.boundary.reflect_point(old_pt, new_pt)
=======
    @staticmethod
    def initial_pvel(vel_mag):
        return array([vel_mag, random.uniform(0, 2*np.pi)])

    ## Update point using x = x + v*dt.
    def update_position(self, sensor, dt):
        vel = array(pol2cart(sensor.pvel))
        sensor.position = array(sensor.old_pos) + dt*vel
        if sensor.position not in self.domain:
            self.reflect(sensor)
>>>>>>> beb1dac4


## Implement randomized variant of Billiard motion.
# Each update, a sensor has a chance of randomly changing direction.
class RunAndTumble(BilliardMotion):
<<<<<<< HEAD
=======
    def __init__(self, domain: Domain, dt: float):
        super().__init__(domain)
        self.large_dt = dt
>>>>>>> beb1dac4

    ## Update angles before updating points.
    # Each update every point has a 1 : 5 chance of having its velocity
    # angle changed. Then update as normal.
<<<<<<< HEAD
    def update_point(self, pt: tuple, sensor_id: int) -> tuple:
        if random.randint(0, 5) == 4:
            self.vel_angle[sensor_id] = random.uniform(0, 2 * pi)
        return super().update_point(pt, sensor_id)
=======
    def compute_update(self, all_sensors, dt):
        if self.large_dt == dt:
            for sensor in all_sensors.mobile_sensors:
                if random.randint(0, 5) == 4:
                    sensor.old_pvel[1] = random.uniform(0, 2 * np.pi)
>>>>>>> beb1dac4


class Viscek(BilliardMotion):

<<<<<<< HEAD
    def __init__(self, dt, boundary: Boundary, n_int_sensors, sensing_radius):
        super().__init__(dt=0, boundary=boundary, vel=1, n_int_sensors=n_int_sensors)
        self.radius = sensing_radius
        self.large_dt = dt

    @staticmethod
    def dist(pt1, pt2):
        return norm(array(pt1) - array(pt2))

    def eta(self):
        return (pi / 12) * random.uniform(-1, 1)

    def update_points(self, old_points: list, dt: float) -> list:
        self.dt = dt
        offset = len(self.boundary)

        new_points = self.boundary.points \
                     + [self.update_point(pt, offset + n) for n, pt in enumerate(old_points[offset:])]

        if self.dt != self.large_dt:
            return new_points

        for i, pti in enumerate(old_points[offset:]):
            index_list = [j for j, ptj in enumerate(old_points[offset:]) if self.dist(pti, ptj) < self.radius]

            if index_list:
                self.vel_angle[i + offset] = float(
                    mean([self.vel_angle[j + offset] for j in index_list]) + self.eta()) % (2 * pi)

        return new_points


class Dorsogna(MotionModel):
    def __init__(self, dt, boundary, max_vel, n_int_sensors, sensing_radius, eta_scale_factor, DO_coeff):
        super().__init__(dt, boundary)
        self.velocities = np.random.uniform(-max_vel, max_vel, (n_int_sensors, 2))
        self.n_sensors = n_int_sensors
        self.boundary = boundary
        self.sensing_radius = sensing_radius
        self.eta = eta_scale_factor * sensing_radius
        if len(DO_coeff) != 4:
            raise ValueError("Not enough parameters in DO_coeff")
        self.DO_coeff = DO_coeff

    def update_point(self, pt: tuple, index: int) -> tuple:
        # Not used
        return pt

    def reflect(self, old_pt, new_pt, index) -> tuple:
        norm_v = norm(self.velocities[index])
        theta = self.boundary.reflect_velocity(old_pt, new_pt)
        self.velocities[index] = (norm_v * cos(theta), norm_v * sin(theta))
        return self.boundary.reflect_point(old_pt, new_pt)

    def gradient(self, xs, ys):
        gradUx, gradUy = [0.0] * self.n_sensors, [0.0] * self.n_sensors

        for i in range(0, self.n_sensors):
            for j in range(self.n_sensors):
                r = norm((xs[i] - xs[j], ys[i] - ys[j]))
                if 0.0 < r < 2 * self.sensing_radius:
                    attract_term = (self.DO_coeff[0] * np.exp(-r / self.DO_coeff[1]) / (self.DO_coeff[1] * r))
                    repel_term = (self.DO_coeff[2] * np.exp(-r / self.DO_coeff[3]) / (self.DO_coeff[3] * r))

                    gradUx[i] += (xs[i] - xs[j]) * attract_term - (xs[i] - xs[j]) * repel_term
                    gradUy[i] += (ys[i] - ys[j]) * attract_term - (ys[i] - ys[j]) * repel_term

        return array(gradUx), array(gradUy)
=======
    def __init__(self, domain: Domain, dt: float, sensing_radius: float):
        super().__init__(domain)
        self.large_dt = dt
        self.radius = sensing_radius

    ## Noise function.
    # Velocity can vary by as much as pi/12 in either direction.
    @staticmethod
    def eta():
        return (np.pi / 12) * random.uniform(-1, 1)

    ## Average velocity angles at each timestep.
    # This function will set the velocity angle to be the average 
    # of the velocity angle of sensors nearby, plus some noise.
    def compute_update(self, sensors, dt):
        if dt == self.large_dt:
            for s1 in sensors.mobile_sensors:
                sensor_angles = [s2.old_vel_angle for s2 in sensors.mobile_sensors if dist(s1, s2) < self.radius]
                s1.old_pvel[1] = (np.mean(sensor_angles) + self.eta()) % (2 * np.pi)


class ODEMotion(MotionModel, ABC):
    def __init__(self, domain):
        super().__init__(domain)
        self.n_sensors = 0
        self.points = dict()
        self.velocities = dict()

    @abstractmethod
    def time_derivative(self, t, state):
        pass

    def compute_update(self, sensors, dt):
        self.n_sensors = len(sensors.mobile_sensors)
        # Put into form ode solver wants [ xs | ys | vxs | vys ]
        xs = [s.old_pos[0] for s in sensors.mobile_sensors]
        ys = [s.old_pos[1] for s in sensors.mobile_sensors]
        vxs = [pol2cart(s.old_pvel)[0] for s in sensors.mobile_sensors]
        vys = [pol2cart(s.old_pvel)[1] for s in sensors.mobile_sensors]
        init_val = xs + ys + vxs + vys

        # Solve with init_val as t=0, solve for values at t+dt
        new_val = solve_ivp(self.time_derivative, [0, dt], init_val, t_eval=[dt], rtol=1e-8)

        # Convert back from np array
        new_val = new_val.y

        # split state back into position and velocity,
        split_state = [[y[0] for y in new_val[i:i + self.n_sensors]] for i in range(0, len(new_val), self.n_sensors)]

        # zip into list of tuples
        self.velocities = dict(zip(sensors.mobile_sensors, zip(split_state[2], split_state[3])))

        # Reflect any points outside boundary
        self.points = dict(zip(sensors.mobile_sensors, zip(split_state[0], split_state[1])))

    def update_position(self, sensor, dt):
        sensor.pvel = cart2pol(self.velocities[sensor])
        sensor.position = self.points[sensor]
        if sensor.position not in self.domain:
            self.reflect(sensor)


class Dorsogna(ODEMotion):
    def __init__(self, domain, sensing_radius, eta_scale_factor, coeff):
        assert len(coeff) != 4, "Not enough parameters in DO_coeff"
        super().__init__(domain)
        self.sensing_radius = sensing_radius
        self.eta = eta_scale_factor * sensing_radius
        self.DO_coeff = coeff

    @staticmethod
    def initial_pvel(vel_mag):
        return cart2pol(np.random.uniform(-vel_mag, vel_mag, 2))

    def gradient(self, xs, ys):
        grad_x, grad_y = np.zeros(self.n_sensors), np.zeros(self.n_sensors)

        for i in range(self.n_sensors):
            for j in range(self.n_sensors):
                r = norm((xs[i] - xs[j], ys[i] - ys[j]))
                if r < 2 * self.sensing_radius and i != j:
                    attract_term = (self.DO_coeff[0] * np.exp(-r / self.DO_coeff[1]) / (self.DO_coeff[1] * r))
                    repel_term = (self.DO_coeff[2] * np.exp(-r / self.DO_coeff[3]) / (self.DO_coeff[3] * r))

                    grad_x[i] += (xs[i] - xs[j]) * attract_term - (xs[i] - xs[j]) * repel_term
                    grad_y[i] += (ys[i] - ys[j]) * attract_term - (ys[i] - ys[j]) * repel_term

        return array(grad_x), array(grad_y)
>>>>>>> beb1dac4

    def time_derivative(self, _, state):
        # ode solver gives us np array in the form [xvals | yvals | vxvals | vyvals]
        # split into individual np array
        split_state = [state[i:i + self.n_sensors] for i in range(0, len(state), self.n_sensors)]
<<<<<<< HEAD
        gradU = self.gradient(split_state[0], split_state[1])
=======
        grad = self.gradient(split_state[0], split_state[1])
>>>>>>> beb1dac4

        # Need to compute time derivative of each,
        # I just have d(x, y)/dt = (vx, vy), d(vx, vy)/dt = (1, -1)
        dxdt = split_state[2]
        dydt = split_state[3]
        dvxdt = array(self.n_sensors * [0])
        dvydt = array(self.n_sensors * [0])
        for i in range(self.n_sensors):
<<<<<<< HEAD
            dvxdt[i] = (1.5 - (0.5 * norm((dxdt[i], dydt[i])) ** 2)) * dxdt[i] - gradU[0][i]
            dvydt[i] = (1.5 - (0.5 * norm((dxdt[i], dydt[i])) ** 2)) * dydt[i] - gradU[1][i]
        return np.concatenate([dxdt, dydt, dvxdt, dvydt])

    def update_points(self, old_points, dt) -> list:
        self.dt = dt
        # Remove boundary points, and put into form ode solver wants
        xs = [old_points[i][0] for i in range(len(self.boundary), len(old_points))]
        ys = [old_points[i][1] for i in range(len(self.boundary), len(old_points))]
        vxs = [self.velocities[i][0] for i in range(self.n_sensors)]
        vys = [self.velocities[i][1] for i in range(self.n_sensors)]
        init_val = xs + ys + vxs + vys

        # Solve with init_val as t=0, solve for values at t+dt
        new_val = solve_ivp(self.time_derivative, [0, self.dt], init_val, t_eval=[self.dt], rtol=1e-8)

        # Convert back from np array
        new_val = new_val.y.tolist()

        # split state back into position and velocity,
        split_state = [[y[0] for y in new_val[i:i + self.n_sensors]]
                       for i in range(0, len(new_val), self.n_sensors)]

        # zip into list of tuples
        self.velocities = list(zip(split_state[2], split_state[3]))

        # Reflect any points outside boundary
        points = list(zip(split_state[0], split_state[1]))
        for n, pt in enumerate(points):
            if not self.boundary.in_domain(pt):
                points[n] = self.reflect(old_points[n + len(self.boundary)], pt, n)

        return old_points[0:len(self.boundary)] + points
=======
            dvxdt[i] = (1.5 - (0.5 * norm((dxdt[i], dydt[i])) ** 2)) * dxdt[i] - grad[0][i]
            dvydt[i] = (1.5 - (0.5 * norm((dxdt[i], dydt[i])) ** 2)) * dydt[i] - grad[1][i]
        return np.concatenate([dxdt, dydt, dvxdt, dvydt])
>>>>>>> beb1dac4
<|MERGE_RESOLUTION|>--- conflicted
+++ resolved
@@ -6,67 +6,27 @@
 # If not, visit: https://opensource.org/licenses/BSD-3-Clause
 # ************************************************************
 
-<<<<<<< HEAD
-from boundary_geometry import *
-from numpy import sqrt, random, sin, cos, pi, mean
-from numpy.linalg import norm
-from numpy import array
-=======
 from utilities import cart2pol, pol2cart
 from boundary_geometry import Domain
 
 import numpy as np
 from numpy import array, random
 from numpy.linalg import norm
->>>>>>> beb1dac4
 from scipy.integrate import solve_ivp
 from abc import ABC, abstractmethod
 
 
-<<<<<<< HEAD
-=======
 ## Compute distance between two sensors.
 def dist(s1, s2):
     return norm(array(s1.old_pos) - array(s2.old_pos))
 
 
->>>>>>> beb1dac4
 ## This class provides the basic interface for a model of motion.
 # it should do two things, update the point positions, and reflect
 # points off of the boundary. Because the reflection depends on the
 # boundary, motion models and boundaries must be compatible.
 class MotionModel(ABC):
 
-<<<<<<< HEAD
-    ## Initialize motion model with boundary and time-scale
-    def __init__(self, dt: float, boundary: Boundary) -> None:
-        self.dt = dt
-        self.boundary = boundary
-        self.n_sensors = None
-
-    ## Update an individual point.
-    # This function will be called on all points.
-    # reflection should be separate. The index is the position
-    # in the set of ALL points, and can be useful in looking up
-    # sensor specific data. Will return new position or sensor.
-    @abstractmethod
-    def update_point(self, pt: tuple, sensor_id: int) -> tuple:
-        return pt
-
-    @abstractmethod
-    def reflect(self, old_pt, new_pt, sensor_id):
-        self.boundary.reflect_velocity(old_pt, new_pt)
-        return self.boundary.reflect_point(old_pt, new_pt)
-
-    ## Update all non-fence points.
-    # If a point is not in the domain, reflect. It is sometimes
-    # necessary to override this class method since this method is
-    # called only once per time-step.
-    def update_points(self, old_points: list, dt: float) -> list:
-        self.dt = dt
-        return self.boundary.points \
-            + [self.update_point(pt, n) for n, pt in enumerate(old_points) if n >= len(self.boundary)]
-=======
     ## Initialize motion model with boundary.
     def __init__(self, domain: Domain) -> None:
         self.domain = domain
@@ -107,7 +67,6 @@
     @abstractmethod
     def initial_pvel(vel_mag):
         return None
->>>>>>> beb1dac4
 
 
 ## Provide random motion for rectangular domain.
@@ -116,23 +75,6 @@
 class BrownianMotion(MotionModel):
 
     ## Initialize boundary with typical velocity.
-<<<<<<< HEAD
-    def __init__(self, dt: float, boundary: Boundary, sigma: float) -> None:
-        super().__init__(dt, boundary)
-        self.sigma = sigma
-
-    ## Random function.
-    def epsilon(self) -> float:
-        return self.sigma * sqrt(self.dt) * random.normal(0, 1)
-
-    ## Update each coordinate with brownian model.
-    def update_point(self, old_pt: tuple, sensor_id) -> tuple:
-        new_pt = old_pt[0] + self.epsilon(), old_pt[1] + self.epsilon()
-        return new_pt if self.boundary.in_domain(new_pt) else self.reflect(old_pt, new_pt, sensor_id)
-
-    def reflect(self, old_pt, new_pt, sensor_id):
-        return self.boundary.reflect_point(old_pt, new_pt)
-=======
     def __init__(self, domain: Domain, sigma: float) -> None:
         super().__init__(domain)
         self.sigma = sigma
@@ -149,7 +91,6 @@
         sensor.position = array(sensor.old_pos) + self.epsilon(dt)
         if sensor.position not in self.domain:
             self.reflect(sensor)
->>>>>>> beb1dac4
 
 
 ## Implement Billiard Motion for Rectangular Domain.
@@ -157,26 +98,6 @@
 # Points will move a distance of vel*dt each update.
 class BilliardMotion(MotionModel):
 
-<<<<<<< HEAD
-    ## Initialize Boundary with additional velocity and number of sensors.
-    # The number of sensors is required to know how to initialize the velocity
-    # angles.
-    def __init__(self, dt: float, boundary: Boundary, vel: float, n_int_sensors: int) -> None:
-        super().__init__(dt, boundary)
-        self.vel = vel
-        self.vel_angle = random.uniform(0, 2 * pi, n_int_sensors + len(boundary)).tolist()
-        self.n_sensors = n_int_sensors  # used in point-wise simulation initialization
-
-    ## Update point using x = x + v*dt.
-    def update_point(self, pt: tuple, sensor_id: int) -> tuple:
-        theta = self.vel_angle[sensor_id]
-        new_pt = (pt[0] + self.dt * self.vel * np.cos(theta)), (pt[1] + self.dt * self.vel * np.sin(theta))
-        return new_pt if self.boundary.in_domain(new_pt) else self.reflect(pt, new_pt, sensor_id)
-
-    def reflect(self, old_pt, new_pt, sensor_id):
-        self.vel_angle[sensor_id] = self.boundary.reflect_velocity(old_pt, new_pt)
-        return self.boundary.reflect_point(old_pt, new_pt)
-=======
     @staticmethod
     def initial_pvel(vel_mag):
         return array([vel_mag, random.uniform(0, 2*np.pi)])
@@ -187,108 +108,27 @@
         sensor.position = array(sensor.old_pos) + dt*vel
         if sensor.position not in self.domain:
             self.reflect(sensor)
->>>>>>> beb1dac4
 
 
 ## Implement randomized variant of Billiard motion.
 # Each update, a sensor has a chance of randomly changing direction.
 class RunAndTumble(BilliardMotion):
-<<<<<<< HEAD
-=======
     def __init__(self, domain: Domain, dt: float):
         super().__init__(domain)
         self.large_dt = dt
->>>>>>> beb1dac4
 
     ## Update angles before updating points.
     # Each update every point has a 1 : 5 chance of having its velocity
     # angle changed. Then update as normal.
-<<<<<<< HEAD
-    def update_point(self, pt: tuple, sensor_id: int) -> tuple:
-        if random.randint(0, 5) == 4:
-            self.vel_angle[sensor_id] = random.uniform(0, 2 * pi)
-        return super().update_point(pt, sensor_id)
-=======
     def compute_update(self, all_sensors, dt):
         if self.large_dt == dt:
             for sensor in all_sensors.mobile_sensors:
                 if random.randint(0, 5) == 4:
                     sensor.old_pvel[1] = random.uniform(0, 2 * np.pi)
->>>>>>> beb1dac4
 
 
 class Viscek(BilliardMotion):
 
-<<<<<<< HEAD
-    def __init__(self, dt, boundary: Boundary, n_int_sensors, sensing_radius):
-        super().__init__(dt=0, boundary=boundary, vel=1, n_int_sensors=n_int_sensors)
-        self.radius = sensing_radius
-        self.large_dt = dt
-
-    @staticmethod
-    def dist(pt1, pt2):
-        return norm(array(pt1) - array(pt2))
-
-    def eta(self):
-        return (pi / 12) * random.uniform(-1, 1)
-
-    def update_points(self, old_points: list, dt: float) -> list:
-        self.dt = dt
-        offset = len(self.boundary)
-
-        new_points = self.boundary.points \
-                     + [self.update_point(pt, offset + n) for n, pt in enumerate(old_points[offset:])]
-
-        if self.dt != self.large_dt:
-            return new_points
-
-        for i, pti in enumerate(old_points[offset:]):
-            index_list = [j for j, ptj in enumerate(old_points[offset:]) if self.dist(pti, ptj) < self.radius]
-
-            if index_list:
-                self.vel_angle[i + offset] = float(
-                    mean([self.vel_angle[j + offset] for j in index_list]) + self.eta()) % (2 * pi)
-
-        return new_points
-
-
-class Dorsogna(MotionModel):
-    def __init__(self, dt, boundary, max_vel, n_int_sensors, sensing_radius, eta_scale_factor, DO_coeff):
-        super().__init__(dt, boundary)
-        self.velocities = np.random.uniform(-max_vel, max_vel, (n_int_sensors, 2))
-        self.n_sensors = n_int_sensors
-        self.boundary = boundary
-        self.sensing_radius = sensing_radius
-        self.eta = eta_scale_factor * sensing_radius
-        if len(DO_coeff) != 4:
-            raise ValueError("Not enough parameters in DO_coeff")
-        self.DO_coeff = DO_coeff
-
-    def update_point(self, pt: tuple, index: int) -> tuple:
-        # Not used
-        return pt
-
-    def reflect(self, old_pt, new_pt, index) -> tuple:
-        norm_v = norm(self.velocities[index])
-        theta = self.boundary.reflect_velocity(old_pt, new_pt)
-        self.velocities[index] = (norm_v * cos(theta), norm_v * sin(theta))
-        return self.boundary.reflect_point(old_pt, new_pt)
-
-    def gradient(self, xs, ys):
-        gradUx, gradUy = [0.0] * self.n_sensors, [0.0] * self.n_sensors
-
-        for i in range(0, self.n_sensors):
-            for j in range(self.n_sensors):
-                r = norm((xs[i] - xs[j], ys[i] - ys[j]))
-                if 0.0 < r < 2 * self.sensing_radius:
-                    attract_term = (self.DO_coeff[0] * np.exp(-r / self.DO_coeff[1]) / (self.DO_coeff[1] * r))
-                    repel_term = (self.DO_coeff[2] * np.exp(-r / self.DO_coeff[3]) / (self.DO_coeff[3] * r))
-
-                    gradUx[i] += (xs[i] - xs[j]) * attract_term - (xs[i] - xs[j]) * repel_term
-                    gradUy[i] += (ys[i] - ys[j]) * attract_term - (ys[i] - ys[j]) * repel_term
-
-        return array(gradUx), array(gradUy)
-=======
     def __init__(self, domain: Domain, dt: float, sensing_radius: float):
         super().__init__(domain)
         self.large_dt = dt
@@ -378,17 +218,12 @@
                     grad_y[i] += (ys[i] - ys[j]) * attract_term - (ys[i] - ys[j]) * repel_term
 
         return array(grad_x), array(grad_y)
->>>>>>> beb1dac4
 
     def time_derivative(self, _, state):
         # ode solver gives us np array in the form [xvals | yvals | vxvals | vyvals]
         # split into individual np array
         split_state = [state[i:i + self.n_sensors] for i in range(0, len(state), self.n_sensors)]
-<<<<<<< HEAD
-        gradU = self.gradient(split_state[0], split_state[1])
-=======
         grad = self.gradient(split_state[0], split_state[1])
->>>>>>> beb1dac4
 
         # Need to compute time derivative of each,
         # I just have d(x, y)/dt = (vx, vy), d(vx, vy)/dt = (1, -1)
@@ -397,42 +232,6 @@
         dvxdt = array(self.n_sensors * [0])
         dvydt = array(self.n_sensors * [0])
         for i in range(self.n_sensors):
-<<<<<<< HEAD
-            dvxdt[i] = (1.5 - (0.5 * norm((dxdt[i], dydt[i])) ** 2)) * dxdt[i] - gradU[0][i]
-            dvydt[i] = (1.5 - (0.5 * norm((dxdt[i], dydt[i])) ** 2)) * dydt[i] - gradU[1][i]
-        return np.concatenate([dxdt, dydt, dvxdt, dvydt])
-
-    def update_points(self, old_points, dt) -> list:
-        self.dt = dt
-        # Remove boundary points, and put into form ode solver wants
-        xs = [old_points[i][0] for i in range(len(self.boundary), len(old_points))]
-        ys = [old_points[i][1] for i in range(len(self.boundary), len(old_points))]
-        vxs = [self.velocities[i][0] for i in range(self.n_sensors)]
-        vys = [self.velocities[i][1] for i in range(self.n_sensors)]
-        init_val = xs + ys + vxs + vys
-
-        # Solve with init_val as t=0, solve for values at t+dt
-        new_val = solve_ivp(self.time_derivative, [0, self.dt], init_val, t_eval=[self.dt], rtol=1e-8)
-
-        # Convert back from np array
-        new_val = new_val.y.tolist()
-
-        # split state back into position and velocity,
-        split_state = [[y[0] for y in new_val[i:i + self.n_sensors]]
-                       for i in range(0, len(new_val), self.n_sensors)]
-
-        # zip into list of tuples
-        self.velocities = list(zip(split_state[2], split_state[3]))
-
-        # Reflect any points outside boundary
-        points = list(zip(split_state[0], split_state[1]))
-        for n, pt in enumerate(points):
-            if not self.boundary.in_domain(pt):
-                points[n] = self.reflect(old_points[n + len(self.boundary)], pt, n)
-
-        return old_points[0:len(self.boundary)] + points
-=======
             dvxdt[i] = (1.5 - (0.5 * norm((dxdt[i], dydt[i])) ** 2)) * dxdt[i] - grad[0][i]
             dvydt[i] = (1.5 - (0.5 * norm((dxdt[i], dydt[i])) ** 2)) * dydt[i] - grad[1][i]
-        return np.concatenate([dxdt, dydt, dvxdt, dvydt])
->>>>>>> beb1dac4
+        return np.concatenate([dxdt, dydt, dvxdt, dvydt])