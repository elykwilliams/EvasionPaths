--- conflicted
+++ resolved
@@ -100,13 +100,8 @@
         self.x_min, self.y_min = x_min, y_min
         self.spacing = spacing
 
-<<<<<<< HEAD
-        # Initialize virtual boundary
-        self.dx = self.spacing
-=======
         # Initialize fence boundary
         self.dx = self.spacing * np.sin(np.pi / 6)  # virtual boundary width
->>>>>>> 832d696f
         self.vx_min, self.vx_max = self.x_min - self.dx, self.x_max + self.dx
         self.vy_min, self.vy_max = self.y_min - self.dx, self.y_max + self.dx
 
@@ -151,88 +146,16 @@
             pt = (new_pt[0], self.y_min + abs(self.y_min - new_pt[1]))
         elif new_pt[1] >= self.y_max:
             pt = (new_pt[0], self.y_max - abs(self.y_max - new_pt[1]))
+
         return pt
 
-<<<<<<< HEAD
-
-=======
     ## Reflect velocity angle to keep velocity consistent.
->>>>>>> 832d696f
     def reflect_velocity(self, old_pt, new_pt):
         vel_angle = np.arctan2(new_pt[1] - old_pt[1], new_pt[0] - old_pt[0])
         if new_pt[0] <= self.x_min or new_pt[0] >= self.x_max:
             vel_angle = np.pi - vel_angle
         if new_pt[1] <= self.y_min or new_pt[1] >= self.y_max:
             vel_angle = - vel_angle
-<<<<<<< HEAD
-        vel_angle %= 2 * np.pi
-        return vel_angle % (2 * np.pi)
-
-
-
-
-class CircularDomain(Boundary):
-    def __init__(self, spacing) -> None:
-
-        self.spacing = spacing
-        self.center = np.array([0, 0])
-        self.radius = 1 - self.spacing
-
-        #Initialize virtual boundary
-        self.dx = 0.1
-        self.v_rad = self.radius + self.dx  #virtual boundary is unit circle, actual boundary has radius 0.9
-
-        super().__init__()
-
-
-    def in_domain(self, point: tuple) -> bool:
-        return np.linalg.norm(np.asarray(point) - self.center) < self.radius
-
-
-    def generate_boundary_points(self) -> list:
-        points = [(np.cos(a), np.sin(a))
-                       for a in np.arange(0, 2 * np.pi, self.spacing)]
-        return points
-
-
-    def generate_interior_points(self, n_int_sensors):
-        generated_int_pts = [(np.cos(a), np.sin(a))
-                                  for a in np.random.uniform(0, 2 * np.pi, size = n_int_sensors)]
-
-        rand_radii = np.random.uniform(0, 0.89, size=n_int_sensors)
-
-        for i in range(n_int_sensors):
-            generated_int_pts[i] = rand_radii[i] * generated_int_pts[i][0], rand_radii[i] * generated_int_pts[i][1]
-
-        return generated_int_pts
-
-
-    def reflect_point(self, old_pt, new_pt):
-        pt = old_pt
-        vel_angle = np.arctan2(old_pt[1], old_pt[0])
-        trespass_dist = np.linalg.norm(np.asarray(pt) - self.center) - self.radius
-        if trespass_dist >= 0.0:
-            boundary_int = (old_pt[0] - (np.cos(vel_angle)*trespass_dist), old_pt[1] - (np.sin(vel_angle)*trespass_dist))
-            n = -np.asarray(pt) / np.linalg.norm(pt)
-            v_i = np.array([np.cos(vel_angle), np.sin(vel_angle)])
-            v_r = v_i - ((2 * np.dot(v_i, n)) * n)
-            v_r = trespass_dist * (v_r / np.linalg.norm(v_r))
-            new_pt = (boundary_int[0] + v_r[0], boundary_int[1] + v_r[1])
-        else:
-            new_pt = old_pt
-        return new_pt
-
-
-    def reflect_velocity(self, old_pt, new_pt):
-        pt = new_pt
-        vel_angle = np.arctan2(new_pt[1] - old_pt[1], new_pt[0] - old_pt[0])
-        if np.linalg.norm(np.asarray(pt) - self.center) >= self.radius:
-            n = -np.asarray(pt) / np.linalg.norm(pt)
-            v_i = np.array([np.cos(vel_angle), np.sin(vel_angle)])
-            v_r = v_i - ((2 * np.dot(v_i, n)) * n)
-            vel_angle = np.arctan2(v_r[1], v_r[0]) % (2*np.pi)
-        return vel_angle
-=======
         return vel_angle % (2 * np.pi)
 
 
@@ -298,5 +221,4 @@
         boundary_pt = self._get_intersection(old_pt, new_pt)
         reflected_pt = self.reflect_point(old_pt, new_pt)
         disp_from_wall = array(reflected_pt) - boundary_pt
-        return arctan2(disp_from_wall[1], disp_from_wall[0]) % (2 * pi)
->>>>>>> 832d696f
+        return arctan2(disp_from_wall[1], disp_from_wall[0]) % (2 * pi)