--- conflicted
+++ resolved
@@ -115,7 +115,29 @@
         rand_y = np.random.uniform(self.y_min, self.y_max, size=n_int_sensors)
         return list(zip(rand_x, rand_y))
 
-<<<<<<< HEAD
+    def reflect_point(self, old_pt, new_pt):
+        pt = new_pt
+        if new_pt[0] <= self.x_min:
+            pt = (self.x_min + abs(self.x_min - new_pt[0]), new_pt[1])
+        elif new_pt[0] >= self.x_max:
+            pt = (self.x_max - abs(self.x_max - new_pt[0]), new_pt[1])
+
+        new_pt = pt
+        if new_pt[1] <= self.y_min:
+            pt = (new_pt[0], self.y_min + abs(self.y_min - new_pt[1]))
+        elif new_pt[1] >= self.y_max:
+            pt = (new_pt[0], self.y_max - abs(self.y_max - new_pt[1]))
+
+        return pt
+
+    def reflect_velocity(self, old_pt, new_pt):
+        vel_angle = np.arctan2(new_pt[1] - old_pt[1], new_pt[0] - old_pt[0])
+        if new_pt[0] <= self.x_min or new_pt[0] >= self.x_max:
+            vel_angle = np.pi - vel_angle
+        if new_pt[1] <= self.y_min or new_pt[1] >= self.y_max:
+            vel_angle = - vel_angle
+        vel_angle %= 2 * np.pi
+        return vel_angle % (2 * np.pi)
 
 
 class CircularDomain(Boundary):
@@ -151,29 +173,4 @@
         for i in range(n_int_sensors):
             generated_int_pts[i] = rand_radii[i] * generated_int_pts[i][0], rand_radii[i] * generated_int_pts[i][1]
 
-        return generated_int_pts
-=======
-    def reflect_point(self, old_pt, new_pt):
-        pt = new_pt
-        if new_pt[0] <= self.x_min:
-            pt = (self.x_min + abs(self.x_min - new_pt[0]), new_pt[1])
-        elif new_pt[0] >= self.x_max:
-            pt = (self.x_max - abs(self.x_max - new_pt[0]), new_pt[1])
-
-        new_pt = pt
-        if new_pt[1] <= self.y_min:
-            pt = (new_pt[0], self.y_min + abs(self.y_min - new_pt[1]))
-        elif new_pt[1] >= self.y_max:
-            pt = (new_pt[0], self.y_max - abs(self.y_max - new_pt[1]))
-
-        return pt
-
-    def reflect_velocity(self, old_pt, new_pt):
-        vel_angle = np.arctan2(new_pt[1] - old_pt[1], new_pt[0] - old_pt[0])
-        if new_pt[0] <= self.x_min or new_pt[0] >= self.x_max:
-            vel_angle = np.pi - vel_angle
-        if new_pt[1] <= self.y_min or new_pt[1] >= self.y_max:
-            vel_angle = - vel_angle
-        vel_angle %= 2 * np.pi
-        return vel_angle % (2 * np.pi)
->>>>>>> 5a5f4a45
+        return generated_int_pts