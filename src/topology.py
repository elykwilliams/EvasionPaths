# ******************************************************************************
#  Copyright (c) 2023, Kyle Williams - All Rights Reserved.
#  You may use, distribute and modify this code under the terms of the BSD-3
#  license. You should have received a copy of the BSD-3 license with this file.
#  If not, visit: https://opensource.org/licenses/BSD-3-Clause
# ******************************************************************************

from dataclasses import dataclass
from itertools import combinations

import networkx as nx

from alpha_complex import AlphaComplex, Simplex
from combinatorial_map import BoundaryCycle, RotationInfo2D, CombinatorialMap2D, CombinatorialMap, CombinatorialMap3D, \
    OrientedSimplex, RotationInfo3D


@dataclass
class Topology:
    alpha_complex: AlphaComplex
    cmap: CombinatorialMap
    _graph: nx.Graph = None

    def simplices(self, dim):
        return self.alpha_complex.simplices(dim)

    @property
    def boundary_cycles(self):
        return self.cmap.boundary_cycles

    @property
    def homology_generators(self):
        return {cycle for cycle in self.cmap.boundary_cycles if not self.is_boundary(cycle)}

    @property
    def alpha_cycle(self) -> BoundaryCycle:
        face = OrientedSimplex(tuple(range(self.dim)))
        try:
            cycle = self.cmap.get_cycle(face)
        except KeyError:
            raise KeyError("The simplex (0, 1, ... dim-1), is not a face of the external boundary.")
        return cycle

    @property
    def dim(self) -> int:
        return self.alpha_complex.dim

    def is_boundary(self, cycle):
        # Return True if the cycle is the boundary of a dim-simplex
        return Simplex(cycle.nodes) in self.simplices(self.dim)

    @property
    def face_connectivity_graph(self):
<<<<<<< HEAD
        graph = nx.Graph()
        graph.add_nodes_from(self.simplices(self.dim - 1))
        for face_list in self.cmap.rotation_info.incident_simplices.values():  # Maybe move graph to cmap?
            graph.add_edges_from(combinations(face_list, 2))
        return graph

    def is_connected_cycle(self, cycle):
        return nx.has_path(self.face_connectivity_graph, next(iter(cycle)), tuple(range(self.dim)))
=======
        if self._graph:
            return self._graph
        self._graph = nx.Graph()
        self._graph.add_nodes_from(self.simplices(self.dim - 1))
        for face_list in self.cmap.rotation_info.incident_simplices.values():  # Maybe move graph to cmap?
            self._graph.add_edges_from(map(lambda e: (Simplex(e[0]), Simplex(e[1])), combinations(face_list, 2)))
        return self._graph

    def is_connected_cycle(self, cycle):
        return nx.has_path(self.face_connectivity_graph, Simplex(next(iter(cycle)).nodes), Simplex(range(self.dim)))

    def is_face_connected(self):
        return nx.is_connected(self.face_connectivity_graph)
>>>>>>> 4a937a93


def generate_topology(points, radius):
    ac = AlphaComplex(points, radius)
    if ac.dim == 2:
        rot_info = RotationInfo2D(points, ac)
        cmap = CombinatorialMap2D(rot_info)
    elif ac.dim == 3:
        rot_info = RotationInfo3D(points, ac)
        cmap = CombinatorialMap3D(rot_info)
    else:
        raise NotImplementedError(f"No Implementation for CombinatorialMap for dimension {ac.dim}")
    return Topology(ac, cmap)<|MERGE_RESOLUTION|>--- conflicted
+++ resolved
@@ -51,16 +51,6 @@
 
     @property
     def face_connectivity_graph(self):
-<<<<<<< HEAD
-        graph = nx.Graph()
-        graph.add_nodes_from(self.simplices(self.dim - 1))
-        for face_list in self.cmap.rotation_info.incident_simplices.values():  # Maybe move graph to cmap?
-            graph.add_edges_from(combinations(face_list, 2))
-        return graph
-
-    def is_connected_cycle(self, cycle):
-        return nx.has_path(self.face_connectivity_graph, next(iter(cycle)), tuple(range(self.dim)))
-=======
         if self._graph:
             return self._graph
         self._graph = nx.Graph()
@@ -74,7 +64,6 @@
 
     def is_face_connected(self):
         return nx.is_connected(self.face_connectivity_graph)
->>>>>>> 4a937a93
 
 
 def generate_topology(points, radius):
